<?xml version="1.0" encoding="UTF-8"?>
<additionals>
    <additional name="Fingerprint web technology">
        <description>Fingerprint web technology description</description>
        <solution text="Fingerprint web technology solution"/>
        <references>
            <reference>
                <title><![CDATA[WSTG-INFO-02: Fingerprint Web Server]]></title>
                <url>https://owasp.org/www-project-web-security-testing-guide/stable/4-Web_Application_Security_Testing/01-Information_Gathering/02-Fingerprint_Web_Server.html</url>
            </reference>
            <reference>
                <title><![CDATA[WSTG-INFO-08: Fingerprint Web Application Framework]]></title>
                <url>https://owasp.org/www-project-web-security-testing-guide/stable/4-Web_Application_Security_Testing/01-Information_Gathering/08-Fingerprint_Web_Application_Framework.html</url>
            </reference>
            <reference>
                <title><![CDATA[WSTG-INFO-09: Fingerprint Web Application]]></title>
                <url>https://owasp.org/www-project-web-security-testing-guide/stable/4-Web_Application_Security_Testing/01-Information_Gathering/09-Fingerprint_Web_Application.html</url>
            </reference>
        </references>
    </additional>
<<<<<<< HEAD
    <additional name="HTTP Secure Headers">
        <description>HTTP Secure Headers description </description>
        <solution text="HTTP Secure Headers Solution"/>
        <references>
            <reference>
                <title><![CDATA[WSTG-INFO-02: HTTP Secure Headers Project]]></title>
                <url>https://owasp.org/www-project-secure-headers/</url>
=======
    <additional name="HttpOnly Flag cookie">
        <description>HttpOnly Flag cookie description</description>
        <solution text="HttpOnly Flag cookie Solution"/>
        <references>
            <reference>
                <title><![CDATA[WSTG-INFO-02: Testing for Cookies Attributes]]></title>
                <url>https://owasp.org/www-project-web-security-testing-guide/stable/4-Web_Application_Security_Testing/06-Session_Management_Testing/02-Testing_for_Cookies_Attributes.html</url>
            </reference>
            <reference>
                <title><![CDATA[WSTG-INFO-08: HttpOnly Flag]]></title>
                <url>https://owasp.org/www-community/HttpOnly</url>
            </reference>
        </references>
    </additional>
    <additional name="Secure Flag cookie">
        <description>Secure Flag cookie description</description>
        <solution text="Secure Flag cookie Solution"/>
        <references>
            <reference>
                <title><![CDATA[WSTG-INFO-02: Testing for Cookies Attributes]]></title>
                <url>https://owasp.org/www-project-web-security-testing-guide/stable/4-Web_Application_Security_Testing/06-Session_Management_Testing/02-Testing_for_Cookies_Attributes.html</url>
            </reference>
            <reference>
                <title><![CDATA[WSTG-INFO-09: SecureFlag]]></title>
                <url>https://owasp.org/www-community/controls/SecureFlag</url>
>>>>>>> 73f0d14c
            </reference>
        </references>
    </additional>
</additionals><|MERGE_RESOLUTION|>--- conflicted
+++ resolved
@@ -18,7 +18,6 @@
             </reference>
         </references>
     </additional>
-<<<<<<< HEAD
     <additional name="HTTP Secure Headers">
         <description>HTTP Secure Headers description </description>
         <solution text="HTTP Secure Headers Solution"/>
@@ -26,7 +25,9 @@
             <reference>
                 <title><![CDATA[WSTG-INFO-02: HTTP Secure Headers Project]]></title>
                 <url>https://owasp.org/www-project-secure-headers/</url>
-=======
+            </reference>
+        </references>
+    </additional>
     <additional name="HttpOnly Flag cookie">
         <description>HttpOnly Flag cookie description</description>
         <solution text="HttpOnly Flag cookie Solution"/>
@@ -52,7 +53,6 @@
             <reference>
                 <title><![CDATA[WSTG-INFO-09: SecureFlag]]></title>
                 <url>https://owasp.org/www-community/controls/SecureFlag</url>
->>>>>>> 73f0d14c
             </reference>
         </references>
     </additional>
