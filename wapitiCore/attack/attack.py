#!/usr/bin/env python3
# -*- coding: utf-8 -*-
# This file is part of the Wapiti project (http://wapiti.sourceforge.io)
# Copyright (C) 2008-2020 Nicolas Surribas
#
# This program is free software; you can redistribute it and/or modify
# it under the terms of the GNU General Public License as published by
# the Free Software Foundation; either version 2 of the License, or
# (at your option) any later version.
#
# This program is distributed in the hope that it will be useful,
# but WITHOUT ANY WARRANTY; without even the implied warranty of
# MERCHANTABILITY or FITNESS FOR A PARTICULAR PURPOSE.  See the
# GNU General Public License for more details.
#
# You should have received a copy of the GNU General Public License
# along with this program; if not, write to the Free Software
# Foundation, Inc., 51 Franklin St, Fifth Floor, Boston, MA  02110-1301  USA
import os
import sys
from os.path import splitext, join as path_join
from urllib.parse import quote
from collections import defaultdict
from enum import Enum
from math import ceil
import random
from types import GeneratorType, FunctionType
from binascii import hexlify

from requests.exceptions import RequestException, ReadTimeout

from wapitiCore.net.web import Request


modules = [
    "mod_crlf",
<<<<<<< HEAD
    "mod_http_headers",
=======
    "mod_cookieflags",
>>>>>>> 73f0d14c
    "mod_exec",
    "mod_file",
    "mod_sql",
    "mod_xss",
    "mod_backup",
    "mod_htaccess",
    "mod_blindsql",
    "mod_permanentxss",
    "mod_nikto",
    "mod_delay",
    "mod_buster",
    "mod_shellshock",
    "mod_methods",
    "mod_ssrf",
    "mod_redirect",
    "mod_xxe",
    "mod_wapp"
]

commons = ["blindsql", "exec", "file", "permanentxss", "redirect", "sql", "xss", "ssrf"]


class PayloadType(Enum):
    pattern = 1
    time = 2
    get = 3
    post = 4
    file = 5
    xss_closing_tag = 6
    xss_non_closing_tag = 7


COMMON_ANNOYING_PARAMETERS = (
    "__VIEWSTATE",
    "__VIEWSTATEENCRYPTED",
    "__VIEWSTATEGENERATOR",
    "__EVENTARGUMENT",
    "__EVENTTARGET",
    "__EVENTVALIDATION",
    "ASPSESSIONID",
    "ASP.NET_SESSIONID",
    "JSESSIONID",
    "CFID",
    "CFTOKEN"
)


class Flags:
    def __init__(self, type=PayloadType.pattern, section="", method=PayloadType.get, platform="all", dbms="all"):
        self.type = type
        self.section = section
        self.method = method
        self.platform = platform
        self.dbms = dbms

    def with_method(self, method):
        return Flags(type=self.type, section=self.section, method=method, platform=self.platform, dbms=self.dbms)

    def with_section(self, section):
        return Flags(type=self.type, section=section, method=self.method, platform=self.platform, dbms=self.dbms)

    def __str__(self):
        return "Flags(type={}, section='{}', method={}, platform='{}', dbms='{}')".format(
            self.type,
            self.section,
            self.method,
            self.platform,
            self.dbms
        )

    def __eq__(self, other):
        if not isinstance(other, Flags):
            raise ValueError("Can't compare a Flags object to another kind of object")

        return (
            self.type == other.type and
            self.section == other.section and
            self.method == other.method and
            self.platform == other.platform and
            self.dbms == other.dbms
        )


class Attack:
    """This class represents an attack, it must be extended	for any class which implements a new type of attack"""

    name = "attack"

    do_get = True
    do_post = True

    # List of modules (strings) that must be launched before the current module
    # Must be defined in the code of the module
    require = []

    BASE_DIR = os.path.dirname(sys.modules["wapitiCore"].__file__)
    CONFIG_DIR = os.path.join(BASE_DIR, "config", "attacks")
    PAYLOADS_FILE = None

    # Color codes
    STD = "\033[0;0m"
    RED = "\033[0;31m"
    GREEN = "\033[0;32m"
    ORANGE = "\033[0;33m"
    YELLOW = "\033[1;33m"
    BLUE = "\033[1;34m"
    MAGENTA = "\033[0;35m"
    CYAN = "\033[0;36m"
    GB = "\033[0;30m\033[47m"

    allowed = [
        'php', 'html', 'htm', 'xml', 'xhtml', 'xht', 'xhtm',
        'asp', 'aspx', 'php3', 'php4', 'php5', 'txt', 'shtm',
        'shtml', 'phtm', 'phtml', 'jhtml', 'pl', 'jsp', 'cfm',
        'cfml', 'py'
    ]

    # The priority of the module, from 0 (first) to 10 (last). Default is 5
    PRIORITY = 5

    def __init__(self, crawler, persister, logger, attack_options):
        super().__init__()
        self._session_id = "".join([random.choice("0123456789abcdefghjijklmnopqrstuvwxyz") for __ in range(0, 6)])
        self.crawler = crawler
        self.persister = persister
        self.add_vuln = persister.add_vulnerability
        self.add_anom = persister.add_anomaly
        self.add_addition = persister.add_additional
        self.payload_reader = PayloadReader(attack_options)
        self.options = attack_options

        # List of attack urls already launched in the current module
        self.attacked_get = []
        self.attacked_post = []

        self.verbose = 0
        self.color = 0

        # List of modules (objects) that must be launched before the current module
        # Must be left empty in the code
        self.deps = []

        self._logger = logger
        self.log = self._logger.log
        self.log_blue = self._logger.log_blue
        self.log_cyan = self._logger.log_cyan
        self.log_green = self._logger.log_green
        self.log_magenta = self._logger.log_magenta
        self.log_orange = self._logger.log_orange
        self.log_red = self._logger.log_red
        self.log_white = self._logger.log_white
        self.log_yellow = self._logger.log_yellow

    def set_verbose(self, verbose):
        self.verbose = verbose

    def set_color(self):
        self.color = 1

    @property
    def payloads(self):
        """Load the payloads from the specified file"""
        if self.PAYLOADS_FILE:
            return self.payload_reader.read_payloads(path_join(self.CONFIG_DIR, self.PAYLOADS_FILE))
        return []

    def load_require(self, dependencies: list = None):
        self.deps = dependencies

    @property
    def attack_level(self):
        return self.options.get("level", 1)

    @property
    def internal_endpoint(self):
        return self.options.get("internal_endpoint", "https://wapiti3.ovh/")

    @property
    def external_endpoint(self):
        return self.options.get("external_endpoint", "http://wapiti3.ovh")

    @property
    def must_attack_query_string(self):
        return self.attack_level == 2

    def attack(self):
        raise NotImplementedError("Override me bro")

    def get_mutator(self):
        methods = ""
        if self.do_get:
            methods += "G"
        if self.do_post:
            methods += "PF"

        return Mutator(
            methods=methods,
            payloads=self.payloads,
            qs_inject=self.must_attack_query_string,
            skip=self.options.get("skipped_parameters")
        )

    def does_timeout(self, request):
        try:
            self.crawler.send(request)
        except ReadTimeout:
            return True
        except RequestException:
            pass
        return False


class Mutator:
    def __init__(
            self, methods="FGP", payloads=None, qs_inject=False, max_queries_per_pattern: int = 1000,
            parameters=None,  # Restrict attack to a whitelist of parameters
            skip=None  # Must not attack those parameters (blacklist)
    ):
        self._mutate_get = "G" in methods.upper()
        self._mutate_file = "F" in methods.upper()
        self._mutate_post = "P" in methods.upper()
        self._payloads = payloads
        self._qs_inject = qs_inject
        self._attacks_per_url_pattern = defaultdict(int)
        self._max_queries_per_pattern = max_queries_per_pattern
        self._parameters = parameters if isinstance(parameters, list) else []
        self._skip_list = skip if isinstance(skip, set) else set()
        self._attack_hashes = set()
        self._skip_list.update(COMMON_ANNOYING_PARAMETERS)

    def iter_payloads(self):
        # raise tuples of (payloads, flags)
        if isinstance(self._payloads, tuple):
            yield self._payloads
        elif isinstance(self._payloads, list) or isinstance(self._payloads, GeneratorType):
            yield from self._payloads
        elif isinstance(self._payloads, FunctionType):
            result = self._payloads()
            if isinstance(result, GeneratorType):
                yield from result
            else:
                yield result

    def estimate_requests_count(self, request: Request):
        estimation = len(request) if isinstance(self._payloads, tuple) else len(request) * len(self._payloads)
        if self._qs_inject and request.method == "GET" and len(request) == 0:
            # Injection directly in query string is made only on GET requests with no parameters in URL
            estimation += len(self._payloads)
        return estimation

    def mutate(self, request: Request):
        get_params = request.get_params
        post_params = request.post_params
        file_params = request.file_params
        referer = request.referer

        # estimation = self.estimate_requests_count(request)
        #
        # if self._attacks_per_url_pattern[request.hash_params] + estimation > self._max_queries_per_pattern:
        #     # Otherwise (pattern already attacked), make sure we don't exceed maximum allowed
        #     return
        #
        # self._attacks_per_url_pattern[request.hash_params] += estimation

        for params_list in [get_params, post_params, file_params]:
            if params_list is get_params and not self._mutate_get:
                continue

            if params_list is post_params and not self._mutate_post:
                continue

            if params_list is file_params and not self._mutate_file:
                continue

            for i in range(len(params_list)):
                param_name = quote(params_list[i][0])

                if self._skip_list and param_name in self._skip_list:
                    continue

                if self._parameters and param_name not in self._parameters:
                    continue

                saved_value = params_list[i][1]
                if saved_value is None:
                    saved_value = ""

                if params_list is file_params:
                    params_list[i][1] = ["__PAYLOAD__", params_list[i][1][1]]
                else:
                    params_list[i][1] = "__PAYLOAD__"

                attack_pattern = Request(
                    request.path,
                    method=request.method,
                    get_params=get_params,
                    post_params=post_params,
                    file_params=file_params
                )

                if hash(attack_pattern) not in self._attack_hashes:
                    self._attack_hashes.add(hash(attack_pattern))

                    for payload, original_flags in self.iter_payloads():

                        if ("[FILE_NAME]" in payload or "[FILE_NOEXT]" in payload) and not request.file_name:
                            continue

                        # no quoting: send() will do it for us
                        payload = payload.replace("[FILE_NAME]", request.file_name)
                        payload = payload.replace("[FILE_NOEXT]", splitext(request.file_name)[0])

                        if isinstance(request.path_id, int):
                            payload = payload.replace("[PATH_ID]", str(request.path_id))

                        payload = payload.replace(
                            "[PARAM_AS_HEX]",
                            hexlify(param_name.encode("utf-8", errors="replace")).decode()
                        )

                        if params_list is file_params:
                            if "[EXTVALUE]" in payload:
                                if "." not in saved_value[0][:-1]:
                                    # Nothing that looks like an extension, skip the payload
                                    continue
                                payload = payload.replace("[EXTVALUE]", saved_value[0].rsplit(".", 1)[-1])

                            payload = payload.replace("[VALUE]", saved_value[0])
                            payload = payload.replace("[DIRVALUE]", saved_value[0].rsplit('/', 1)[0])
                            params_list[i][1][0] = payload
                            method = PayloadType.file
                        else:
                            if "[EXTVALUE]" in payload:
                                if "." not in saved_value[:-1]:
                                    # Nothing that looks like an extension, skip the payload
                                    continue
                                payload = payload.replace("[EXTVALUE]", saved_value.rsplit(".", 1)[-1])

                            payload = payload.replace("[VALUE]", saved_value)
                            payload = payload.replace("[DIRVALUE]", saved_value.rsplit('/', 1)[0])
                            params_list[i][1] = payload
                            if params_list is get_params:
                                method = PayloadType.get
                            else:
                                method = PayloadType.post

                        evil_req = Request(
                            request.path,
                            method=request.method,
                            get_params=get_params,
                            post_params=post_params,
                            file_params=file_params,
                            referer=referer,
                            link_depth=request.link_depth
                        )
                        # Flags from iter_payloads should be considered as mutable (even if it's ot the case)
                        # so let's copy them just to be sure we don't mess with them.
                        yield evil_req, param_name, payload, original_flags.with_method(method)

                params_list[i][1] = saved_value

        if not get_params and request.method == "GET" and self._qs_inject:
            attack_pattern = Request(
                "{}?__PAYLOAD__".format(request.path),
                method=request.method,
                referer=referer,
                link_depth=request.link_depth
            )

            if hash(attack_pattern) not in self._attack_hashes:
                self._attack_hashes.add(hash(attack_pattern))

                for payload, original_flags in self.iter_payloads():
                    # Ignore payloads reusing existing parameter values
                    if "[VALUE]" in payload:
                        continue

                    if "[DIRVALUE]" in payload:
                        continue

                    if ("[FILE_NAME]" in payload or "[FILE_NOEXT]" in payload) and not request.file_name:
                        continue

                    payload = payload.replace("[FILE_NAME]", request.file_name)
                    payload = payload.replace("[FILE_NOEXT]", splitext(request.file_name)[0])

                    if isinstance(request.path_id, int):
                        payload = payload.replace("[PATH_ID]", str(request.path_id))

                    payload = payload.replace(
                        "[PARAM_AS_HEX]",
                        hexlify(b"QUERY_STRING").decode()
                    )

                    evil_req = Request(
                        "{}?{}".format(request.path, quote(payload)),
                        method=request.method,
                        referer=referer,
                        link_depth=request.link_depth
                    )

                    yield evil_req, "QUERY_STRING", payload, original_flags.with_method(PayloadType.get)


class FileMutator:
    def __init__(self, payloads=None, parameters=None, skip=None):
        self._payloads = payloads
        self._attack_hashes = set()
        self._parameters = parameters if isinstance(parameters, list) else []
        self._skip_list = skip if isinstance(skip, set) else set()

    def iter_payloads(self):
        # raise tuples of (payloads, flags)
        if isinstance(self._payloads, tuple):
            yield self._payloads
        elif isinstance(self._payloads, list) or isinstance(self._payloads, GeneratorType):
            yield from self._payloads
        elif isinstance(self._payloads, FunctionType):
            result = self._payloads()
            if isinstance(result, GeneratorType):
                yield from result
            else:
                yield result

    def mutate(self, request: Request):
        get_params = request.get_params
        post_params = request.post_params
        referer = request.referer

        for i in range(len(request.file_params)):
            new_params = request.file_params
            param_name = new_params[i][0]

            if self._skip_list and param_name in self._skip_list:
                continue

            if self._parameters and param_name not in self._parameters:
                continue

            for payload, original_flags in self.iter_payloads():

                if ("[FILE_NAME]" in payload or "[FILE_NOEXT]" in payload) and not request.file_name:
                    continue

                # no quoting: send() will do it for us
                payload = payload.replace("[FILE_NAME]", request.file_name)
                payload = payload.replace("[FILE_NOEXT]", splitext(request.file_name)[0])

                if isinstance(request.path_id, int):
                    payload = payload.replace("[PATH_ID]", str(request.path_id))

                payload = payload.replace(
                    "[PARAM_AS_HEX]",
                    hexlify(param_name.encode("utf-8", errors="replace")).decode()
                )

                new_params[i][1] = ["content.xml", payload, "text/xml"]

                evil_req = Request(
                    request.path,
                    method=request.method,
                    get_params=get_params,
                    post_params=post_params,
                    file_params=new_params,
                    referer=referer,
                    link_depth=request.link_depth
                )
                # Flags from iter_payloads should be considered as mutable (even if it's ot the case)
                # so let's copy them just to be sure we don't mess with them.
                yield evil_req, param_name, payload, original_flags.with_method(PayloadType.file)


class PayloadReader:
    """Class for reading and writing in text files"""

    def __init__(self, options):
        self._timeout = options["timeout"]
        self._endpoint_url = options.get("external_endpoint", "http://wapiti3.ovh/")

    def read_payloads(self, filename):
        """returns a array"""
        lines = []
        try:
            with open(filename, errors="ignore") as file:
                for line in file:
                    clean_line, flags = self.process_line(line)
                    if clean_line:
                        lines.append((clean_line, flags))
        except IOError as exception:
            print(exception)
        return lines

    def process_line(self, line):
        flag_type = PayloadType.pattern
        clean_line = line.strip(" \n")
        clean_line = clean_line.replace("[TAB]", "\t")
        clean_line = clean_line.replace("[LF]", "\n")
        clean_line = clean_line.replace("[FF]", "\f")  # Form feed
        clean_line = clean_line.replace("[TIME]", str(int(ceil(self._timeout)) + 1))
        clean_line = clean_line.replace("[EXTERNAL_ENDPOINT]", self._endpoint_url)

        if "[TIMEOUT]" in clean_line:
            flag_type = PayloadType.time
            clean_line = clean_line.replace("[TIMEOUT]", "")

        clean_line = clean_line.replace("\\0", "\0")

        return clean_line, Flags(type=flag_type)


if __name__ == "__main__":

    mutator = Mutator(payloads=[("INJECT", Flags()), ("ATTACK", Flags())], qs_inject=True, max_queries_per_pattern=16)
    res1 = Request(
        "http://httpbin.org/post?var1=a&var2=b",
        post_params=[['post1', 'c'], ['post2', 'd']]
    )

    res2 = Request(
        "http://httpbin.org/post?var1=a&var2=z",
        post_params=[['post1', 'c'], ['post2', 'd']]
    )

    res3 = Request(
        "http://httpbin.org/get?login=admin&password=letmein",
    )

    assert res1.hash_params == res2.hash_params

    for evil_request, param_name, payload, flags in mutator.mutate(res1):
        print(evil_request)
        print(flags)

    print('')
    print("#"*50)
    print('')

    for evil_request, param_name, payload, flags in mutator.mutate(res2):
        print(evil_request)

    print('')
    print("#"*50)
    print('')

    def iterator():
        yield "abc", Flags()
        yield "def", Flags()

    mutator = Mutator(payloads=iterator, qs_inject=True, max_queries_per_pattern=16)
    for evil_request, param_name, payload, flags in mutator.mutate(res3):
        print(evil_request)

    print('')
    print("#"*50)
    print('')

    def random_string():
        """Create a random unique ID that will be used to test injection."""
        # doesn't uppercase letters as BeautifulSoup make some data lowercase
        return "w" + "".join([random.choice("0123456789abcdefghjijklmnopqrstuvwxyz") for __ in range(0, 9)]), Flags()

    mutator = Mutator(payloads=random_string, qs_inject=True, max_queries_per_pattern=16)
    for evil_request, param_name, payload, flags in mutator.mutate(res3):
        print(evil_request)
        print("Payload is", payload)

    mutator = Mutator(
        methods="G",
        payloads=[("INJECT", Flags()), ("ATTACK", Flags())],
        qs_inject=True,
        parameters=["var1"]
    )

    assert len(list(mutator.mutate(res1))) == 2

    f1 = Flags()
    f2 = Flags()
    assert f1 == f2
    assert f1.with_section("abcd") == f2.with_section("abcd")
    assert f1 != f1.with_section("abcd")<|MERGE_RESOLUTION|>--- conflicted
+++ resolved
@@ -34,11 +34,8 @@
 
 modules = [
     "mod_crlf",
-<<<<<<< HEAD
     "mod_http_headers",
-=======
     "mod_cookieflags",
->>>>>>> 73f0d14c
     "mod_exec",
     "mod_file",
     "mod_sql",
